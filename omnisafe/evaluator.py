--- conflicted
+++ resolved
@@ -38,12 +38,7 @@
     # pylint: disable-next=too-many-arguments
     def __init__(
         self,
-<<<<<<< HEAD
         render_mode: str = None,
-=======
-        play: bool = True,
-        save_replay: bool = True,
->>>>>>> ba485123
     ):
         """Initialize the evaluator.
 
@@ -74,32 +69,8 @@
             save_replay (bool): whether to save the video.
         """
         # set the render mode
-<<<<<<< HEAD
         if render_mode in ['human', 'rgb_array', 'rgb_array_list']:
             self._render_mode = render_mode
-=======
-        self._play = play
-        self._save_replay = save_replay
-
-        self._dividing_line = '\n' + '#' * 50 + '\n'
-
-        self.__set_render_mode(play, save_replay)
-
-    def __set_render_mode(self, play: bool = True, save_replay: bool = True):
-        """Set the render mode.
-
-        Args:
-            play (bool): whether to play the video.
-            save_replay (bool): whether to save the video.
-        """
-        # set the render mode
-        if play and save_replay:
-            self._render_mode = 'rgb_array'
-        elif play and not save_replay:
-            self._render_mode = 'human'
-        elif not play and save_replay:
-            self._render_mode = 'rgb_array_list'
->>>>>>> ba485123
         else:
             raise NotImplementedError('The render mode is not implemented.')
 
@@ -236,7 +207,6 @@
                 ep_ret += rew.item()
                 ep_cost += (cost_criteria**length) * cost.item()
                 length += 1
-<<<<<<< HEAD
 
                 done = bool(terminated or truncated)
 
@@ -249,29 +219,11 @@
             print(f'Episode cost: {ep_cost}')
             print(f'Episode length: {length}')
 
-=======
-
-                done = bool(terminated or truncated)
-
-            episode_rewards.append(ep_ret)
-            episode_costs.append(ep_cost)
-            episode_lengths.append(length)
-
-            print(f'Episode {episode+1} results:')
-            print(f'Episode reward: {ep_ret}')
-            print(f'Episode cost: {ep_cost}')
-            print(f'Episode length: {length}')
-
->>>>>>> ba485123
         print(self._dividing_line)
         print('Evaluation results:')
         print(f'Average episode reward: {np.mean(episode_rewards)}')
         print(f'Average episode cost: {np.mean(episode_costs)}')
-<<<<<<< HEAD
         print(f'Average episode length: {np.mean(episode_lengths)}')
-=======
-        print(f'Average episode length: {np.mean(episode_lengths)+1}')
->>>>>>> ba485123
         return (
             episode_rewards,
             episode_costs,
@@ -297,10 +249,7 @@
         num_episodes: int = 0,
         save_replay_path: Optional[str] = None,
         max_render_steps: int = 2000,
-<<<<<<< HEAD
         cost_criteria: float = 1.0,
-=======
->>>>>>> ba485123
     ):
         """Render the environment for one episode.
 
@@ -311,13 +260,10 @@
 
         if save_replay_path is None:
             save_replay_path = os.path.join(self._save_dir, 'video', self._model_name.split('.')[0])
-<<<<<<< HEAD
         result_path = os.path.join(save_replay_path, 'result.txt')
         print(self._dividing_line)
-        print(f'Saving the replay video to {save_replay_path}, and the result to {result_path}.')
+        print(f'Saving the replay video to {save_replay_path},\n and the result to {result_path}.')
         print(self._dividing_line)
-=======
->>>>>>> ba485123
 
         horizon = 1000
         frames = []
@@ -327,7 +273,6 @@
         elif self._render_mode == 'rgb_array':
             frames.append(self._env.render())
 
-<<<<<<< HEAD
         episode_rewards: List[float] = []
         episode_costs: List[float] = []
         episode_lengths: List[float] = []
@@ -336,28 +281,17 @@
             step = 0
             done = False
             ep_ret, ep_cost, length = 0.0, 0.0, 0.0
-=======
-        for episode_idx in range(num_episodes):
-            step = 0
-            done = False
->>>>>>> ba485123
             while (
                 not done and step <= max_render_steps
             ):  # a big number to make sure the episode will end
                 with torch.no_grad():
                     act = self._actor.predict(obs, deterministic=False)
-<<<<<<< HEAD
                 obs, rew, cost, terminated, truncated, _ = self._env.step(act)
                 step += 1
                 done = bool(terminated or truncated)
                 ep_ret += rew.item()
                 ep_cost += (cost_criteria**length) * cost.item()
                 length += 1
-=======
-                obs, _, _, terminated, truncated, _ = self._env.step(act)
-                step += 1
-                done = bool(terminated or truncated)
->>>>>>> ba485123
 
                 if self._render_mode == 'rgb_array':
                     frames.append(self._env.render())
@@ -376,7 +310,6 @@
                     name_prefix='eval',
                 )
             self._env.reset()
-<<<<<<< HEAD
             frames = []
             episode_rewards.append(ep_ret)
             episode_costs.append(ep_cost)
@@ -391,7 +324,4 @@
             print('Evaluation results:', file=f)
             print(f'Average episode reward: {np.mean(episode_rewards)}', file=f)
             print(f'Average episode cost: {np.mean(episode_costs)}', file=f)
-            print(f'Average episode length: {np.mean(episode_lengths)}', file=f)
-=======
-            frames = []
->>>>>>> ba485123
+            print(f'Average episode length: {np.mean(episode_lengths)}', file=f)