# Copyright 2022 OmniSafe Team. All Rights Reserved.
#
# Licensed under the Apache License, Version 2.0 (the "License");
# you may not use this file except in compliance with the License.
# You may obtain a copy of the License at
#
#     http://www.apache.org/licenses/LICENSE-2.0
#
# Unless required by applicable law or agreed to in writing, software
# distributed under the License is distributed on an "AS IS" BASIS,
# WITHOUT WARRANTIES OR CONDITIONS OF ANY KIND, either express or implied.
# See the License for the specific language governing permissions and
# limitations under the License.
# ==============================================================================
"""Test models"""

import numpy as np
import torch
from gymnasium.spaces import Box, Discrete
from torch.distributions import Categorical

import helpers
from omnisafe.models import ActorBuilder, CriticBuilder
from omnisafe.models.actor_critic import ActorCritic
from omnisafe.utils.config_utils import dict2namedtuple


@helpers.parametrize(
    obs_dim=[1, 10, 100],
    act_dim=[1, 5, 10],
    shared=[None],
    hidden_sizes=[64, 128, 256],
    activation=['tanh', 'softplus', 'sigmoid', 'identity', 'relu'],
)
def test_critic(
    obs_dim: int,
    act_dim,
    shared,
    hidden_sizes: int,
    activation: str,
) -> None:
    """Test critic"""
    builder = CriticBuilder(
        obs_dim=obs_dim,
        act_dim=act_dim,
        hidden_sizes=[hidden_sizes, hidden_sizes],
        activation=activation,
        shared=shared,
    )
    obs = torch.randn(obs_dim, dtype=torch.float32)
    act = torch.randn(act_dim, dtype=torch.float32)
    q_critic = builder.build_critic(critic_type='q')
    v_critic = builder.build_critic(critic_type='v')
<<<<<<< HEAD
    out1 = q_critic(obs, act)
=======
    out1 = q_critic(obs, act)[0]
>>>>>>> 199d3e4a
    out2 = v_critic(obs)
    assert out1.shape == torch.Size([]), f'q_critic output shape is {out1.shape}'
    assert out2.shape == torch.Size([]), f'v_critic output shape is {out2.shape}'


@helpers.parametrize(
    obs_dim=[1, 10, 100],
    act_dim=[1, 5, 10],
    hidden_sizes=[64, 128, 256],
    activation=['tanh', 'softplus', 'sigmoid', 'identity', 'relu'],
    weight_initialization_mode=['kaiming_uniform'],
    shared=[None],
)
def test_categorical_actor(
    obs_dim: int,
    act_dim: int,
    hidden_sizes: int,
    activation: str,
    weight_initialization_mode: str,
    shared,
) -> None:
    """Test the MLP Categorical Actor class."""
    builder = ActorBuilder(
        obs_dim=obs_dim,
        act_dim=act_dim,
        hidden_sizes=[hidden_sizes, hidden_sizes],
        activation=activation,
        weight_initialization_mode=weight_initialization_mode,
        shared=shared,
    )
    actor = builder.build_actor('categorical')

    obs = torch.randn(obs_dim, dtype=torch.float32)
    dist = actor(obs)
    assert isinstance(dist, Categorical), 'Actor output is not a Categorical distribution'

    act = dist.sample()
    dist, logp = actor(obs, act)
    assert isinstance(dist, Categorical), 'Actor output is not a Categorical distribution'
    assert logp.shape == torch.Size([]), f'Actor logp output shape is {logp.shape}'

    act = actor.predict(obs)
    assert act.shape == torch.Size([]), f'Actor predict output shape is {act.shape}'

    act = actor.predict(obs, deterministic=True)
    assert act.shape == torch.Size([]), f'Actor predict output shape is {act.shape}'

    act, logp = actor.predict(obs, deterministic=True, need_log_prob=True)
    assert act.shape == torch.Size([]), f'Actor predict output shape is {act.shape}'
    assert logp.shape == torch.Size([]), f'Actor logp output shape is {logp.shape}'


@helpers.parametrize(
    obs_dim=[1, 10, 100],
    act_dim=[1, 5, 10],
    hidden_sizes=[64, 128, 256],
    activation=['tanh', 'softplus', 'sigmoid', 'identity', 'relu'],
    weight_initialization_mode=['kaiming_uniform'],
    shared=[None],
    actor_type=['gaussian_annealing', 'gaussian_learning', 'gaussian_stdnet'],
)
def test_gaussian_actor(
    obs_dim: int,
    act_dim: int,
    hidden_sizes: int,
    activation: str,
    weight_initialization_mode: str,
    shared,
    actor_type: str,
) -> None:
    """Test the MLP Gaussian Actor class."""
    builder = ActorBuilder(
        obs_dim=obs_dim,
        act_dim=act_dim,
        hidden_sizes=[hidden_sizes, hidden_sizes],
        activation=activation,
        weight_initialization_mode=weight_initialization_mode,
        shared=shared,
    )
    kwargs = {
        'act_min': torch.full((act_dim,), -1.0),
        'act_max': torch.full((act_dim,), 1.0),
    }

    actor = builder.build_actor(actor_type=actor_type, **kwargs)

    obs = torch.randn(obs_dim, dtype=torch.float32)
    dist = actor(obs)
    assert isinstance(dist, torch.distributions.Normal), 'Actor output is not a Normal distribution'

    act = dist.sample()
    dist, logp = actor(obs, act)
    assert isinstance(dist, torch.distributions.Normal), 'Actor output is not a Normal distribution'
    assert logp.shape == torch.Size([]), f'Actor logp output shape is {logp.shape}'

    act = actor.predict(obs)
    assert act.shape == torch.Size([act_dim]), f'Actor predict output shape is {act.shape}'

    act = actor.predict(obs, deterministic=True)
    assert act.shape == torch.Size([act_dim]), f'Actor predict output shape is {act.shape}'
    act, logp = actor.predict(obs, deterministic=True, need_log_prob=True)
    assert act.shape == torch.Size([act_dim]), f'Actor predict output shape is {act.shape}'
    assert logp.shape == torch.Size([]), f'Actor logp output shape is {logp.shape}'


@helpers.parametrize(
    obs_dim=[1, 10, 100],
    act_dim=[1, 5, 10],
    space_type=[Box, Discrete],
    standardized_obs=[True, False],
    scale_rewards=[True, False],
    shared_weights=[False],  # shared weights not implemented yet in discrete case.
    hidden_sizes=[64],
    activation=['relu'],
    weight_initialization_mode=['kaiming_uniform'],
    actor_type=['gaussian_annealing', 'gaussian_learning', 'gaussian_stdnet'],
)
def test_actor_critic(
    obs_dim: int,
    act_dim: int,
    space_type,
    standardized_obs: bool,
    scale_rewards: bool,
    shared_weights: bool,
    hidden_sizes: int,
    activation: str,
    weight_initialization_mode: str,
    actor_type: str,
) -> None:
    """Test the Actor Critic class."""

    ac_kwargs = {
        'pi': {
            'hidden_sizes': [hidden_sizes, hidden_sizes],
            'activation': activation,
            'actor_type': actor_type,
        },
        'val': {
            'hidden_sizes': [hidden_sizes, hidden_sizes],
            'activation': activation,
        },
    }
    observation_space = Box(low=-1, high=1, shape=(obs_dim,))

    model_cfgs = dict2namedtuple(
        {
            'ac_kwargs': ac_kwargs,
            'weight_initialization_mode': weight_initialization_mode,
            'shared_weights': shared_weights,
        }
    )

    if space_type == Discrete:
        action_space = space_type(act_dim)
    else:
        action_space = space_type(low=-1, high=1, shape=(act_dim,))

    actor_critic = ActorCritic(
        observation_space=observation_space,
        action_space=action_space,
        standardized_obs=standardized_obs,
        scale_rewards=scale_rewards,
        model_cfgs=model_cfgs,
    )

    obs = torch.randn(obs_dim, dtype=torch.float32)

    act, val, logpro = actor_critic(obs)
    assert (
        isinstance(act, np.ndarray)
        and isinstance(val, np.ndarray)
        and isinstance(logpro, np.ndarray)
    ), 'Failed!'

    act, val, logpro = actor_critic.step(obs)
    assert (
        isinstance(act, np.ndarray)
        and isinstance(val, np.ndarray)
        and isinstance(logpro, np.ndarray)
    ), 'Failed!'

    act, val, logpro = actor_critic.step(obs, deterministic=True)
    assert (
        isinstance(act, np.ndarray)
        and isinstance(val, np.ndarray)
        and isinstance(logpro, np.ndarray)
    ), 'Failed!'

    # TODO: Test anneal_exploration method.<|MERGE_RESOLUTION|>--- conflicted
+++ resolved
@@ -51,11 +51,7 @@
     act = torch.randn(act_dim, dtype=torch.float32)
     q_critic = builder.build_critic(critic_type='q')
     v_critic = builder.build_critic(critic_type='v')
-<<<<<<< HEAD
-    out1 = q_critic(obs, act)
-=======
     out1 = q_critic(obs, act)[0]
->>>>>>> 199d3e4a
     out2 = v_critic(obs)
     assert out1.shape == torch.Size([]), f'q_critic output shape is {out1.shape}'
     assert out2.shape == torch.Size([]), f'v_critic output shape is {out2.shape}'
